--- conflicted
+++ resolved
@@ -41,15 +41,6 @@
     , threads(threadPool)
 {}
 
-<<<<<<< HEAD
-void SearchThread::init(bool bindGroup) 
-{
-#ifdef MULTI_THREADING
-        thread = std::thread(&SearchThread::threadLoop, this);
-#endif
-    // Create search data for this thread
-    searchData = threads.searcher()->makeSearchData(*this);
-=======
 void SearchThread::init(bool bindGroup)
 {
 #ifdef MULTI_THREADING
@@ -59,7 +50,6 @@
     runTask([bindGroup](SearchThread &th) {
         // Create search data for this thread
         th.searchData = th.threads.searcher()->makeSearchData(th);
->>>>>>> 4feb75a9
 
         // Set thread affinity to a specific group if needed
         if (bindGroup) {
@@ -269,23 +259,12 @@
         bool bindGroup = numThreads > Numa::BindGroupThreshold;
 
         // Make sure the first thread created is MainSearchThread
-<<<<<<< HEAD
-        push_back(std::make_unique<MainSearchThread>(*this, bindGroup));
-        (*this)[0]->init(bindGroup);
-
-#ifdef MULTI_THREADING
-        while (size() < numThreads) {
-            push_back(std::make_unique<SearchThread>(*this, (uint32_t)size(), bindGroup));
-            (*this).back()->init(bindGroup);
-         }
-=======
         push_back(std::make_unique<MainSearchThread>(*this));
 
 #ifdef MULTI_THREADING
         while (size() < numThreads) {
             push_back(std::make_unique<SearchThread>(*this, (uint32_t)size()));
         }
->>>>>>> 4feb75a9
 #endif
 
         // Init the threads
