/*
 *  Rapfi, a Gomoku/Renju playing engine supporting piskvork protocol.
 *  Copyright (C) 2022  Rapfi developers
 *
 *  This program is free software: you can redistribute it and/or modify
 *  it under the terms of the GNU General Public License as published by
 *  the Free Software Foundation, either version 3 of the License, or
 *  (at your option) any later version.
 *
 *  This program is distributed in the hope that it will be useful,
 *  but WITHOUT ANY WARRANTY; without even the implied warranty of
 *  MERCHANTABILITY or FITNESS FOR A PARTICULAR PURPOSE.  See the
 *  GNU General Public License for more details.
 *
 *  You should have received a copy of the GNU General Public License
 *  along with this program.  If not, see <http://www.gnu.org/licenses/>.
 */

#pragma once

#include "../core/platform.h"
#include "../database/dbclient.h"
#include "../database/dbstorage.h"
#include "../eval/evaluator.h"
#include "searchcommon.h"
#include "searcher.h"
#include "timecontrol.h"

#include <atomic>
#include <functional>
#include <memory>
#include <unordered_map>

#ifdef MULTI_THREADING
    #include <condition_variable>
    #include <mutex>
    #include <thread>
#endif

class Board;  // forward declaration

namespace Search {

class Searcher;    // forward declaration
class ThreadPool;  // forward declaration

/// SearchThread is the base class for all search algorithms. It contains per-thread
/// states, including a board clone, evaluator, root moves list, as well as various
/// heruistic states. All search algorithms must have a derived class from SearchThread
/// to implement their search routines and handle thread-related search states.
struct SearchThread
{
public:
    const uint32_t id;
    /// Launch a custom task in this thread.
    void runTask(std::function<void(SearchThread &)> task);
    /// Wait until threadLoop() enters idle state.
    void waitForIdle();

private:
    friend struct MainSearchThread;
    friend class ThreadPool;
    Numa::NumaNodeId numaId;
    bool             running, exit;

#ifdef MULTI_THREADING
    std::function<void(SearchThread &)> taskFunc;
    std::thread                         thread;
    std::mutex                          mutex;
    std::condition_variable             cv;

    void threadLoop();
#endif

public:
    /// Instantiate a new search thread.
    /// @param id ID of the new search thread, starting from 0 for main thread.
    /// @param bindGroup Whether to bind this thread to a NUMA group.
<<<<<<< HEAD
    explicit SearchThread(ThreadPool &threadPool, uint32_t id, bool bindGroup);
=======
    explicit SearchThread(ThreadPool &threadPool, uint32_t id);
    /// Start the thread loop. This should be called once after the thread is created.
>>>>>>> 4feb75a9
    void init(bool bindGroup);
    /// Destory this search thread. Search must be stopped before entering.
    virtual ~SearchThread();
    /// Clear the thread state between two search.
    virtual void clear();
    /// Setup the board instance in this thread, and update the evaluator.
    virtual void setBoardAndEvaluator(const Board &board);
    /// Return if this thread is the main thread.
    bool isMainThread() const { return id == 0; }

    /// Get the search data as a specific type.
    template <typename SearchDataType>
    SearchDataType *searchDataAs() const;

    /// Get the shared search options.
    SearchOptions &options() const;

    /// Reference to the thread pool that this thread belongs to.
    ThreadPool &threads;

    /// Board instance of this thread
    std::unique_ptr<Board> board;

    /// NNUE evaluator instance
    std::unique_ptr<Evaluation::Evaluator> evaluator;

    /// Database client instance
    std::unique_ptr<Database::DBClient> dbClient;

    /// Custom search data created from searcher
    std::unique_ptr<SearchData> searchData;

    /// Root moves
    RootMoves rootMoves;

    /// Balance2 move -> root move index lookup table
    std::unordered_map<Balance2Move, size_t, Balance2Move::Hash> balance2Moves;

    // Common thread-related statistics
    // ----------------------------------------------------

    /// Nodes count searched by this thread
    std::atomic<uint64_t> numNodes;
    /// Maximum depth reached by this thread
    int selDepth;
};

/// MainSearchThread class is the master thread in the Lazy SMP algorithm.
/// It also controls state needed in iterative deepening and time control.
struct MainSearchThread : public SearchThread
{
    MainSearchThread(ThreadPool &threadPool) : SearchThread::SearchThread(threadPool, 0) {}

    /// Clear the main thread state between two search.
    void clear() override;
    /// Check exit condition (time/nodes) and set ThreadPool's terminate flag.
    /// @return True if we should stop the search now.
    void checkExit(uint32_t elapsedCalls = 1);
    /// Mark pondering available for the last finished searching.
    void markPonderingAvailable();
    /// Start a custom task with all threads and wait for them to finish.
    /// @param task The custom task to run in each thread.
    /// @param includeSelf If true, the main thread will also run the task.
    void runCustomTaskAndWait(std::function<void(SearchThread &)> task, bool includeSelf);

    /// Current search options
    SearchOptions  searchOptions;
    SearchOptions &options() { return searchOptions; }

    /// Action type of the search result
    ActionType resultAction;
    /// Searched best move result
    Pos bestMove;
    /// Calls count before exit condition check
    uint32_t callsCnt;
    /// Should we start pondering after finishing this move?
    std::atomic_bool startPonderAfterThinking;
    /// Is in pondering mode?
    std::atomic_bool inPonder;
};

/// ThreadPool class is the container for all search threads. The first
/// thread in the threadpool is assumed to be the main thread. ThreadPool
/// also controls thread-related stuffs such as init, launching, stop and
/// collect various accumalated statistics.
class ThreadPool : public std::vector<std::unique_ptr<SearchThread>>
{
public:
    /// Type of the function that creates an evaluator instance.
    using EvaluatorMaker = std::unique_ptr<Evaluation::Evaluator>(int              boardSize,
                                                                  Rule             rule,
                                                                  Numa::NumaNodeId numaId);

private:
    friend struct SearchThread;
    friend struct MainSearchThread;

    std::atomic_bool                     terminate;
    std::function<EvaluatorMaker>        evaluatorMaker;
    std::unique_ptr<Searcher>            searcherPtr;
    std::unique_ptr<Database::DBStorage> dbStoragePtr;

    template <typename T>
    T sum(std::atomic<T> SearchThread::*member, T init = T(0)) const
    {
        T sum = init;
        for (const auto &th : *this)
            sum += (th.get()->*member).load(std::memory_order_relaxed);
        return sum;
    }

public:
    /// Wait for (other) search threads to finish their current works.
    /// @note When called inside the main thread, it will only wait for other
    ///     threads to finish their current works, excluding the main thread itself.
    void waitForIdle();
    /// Destroy all old threads and creates requested amount of threads.
    /// @param numThreads The number of threads to create.
    /// @note New threads will immediately go to sleep in threadLoop().
    ///     This must never be called in the worker threads.
    void setNumThreads(size_t numThreads);
    /// Setup current searcher to a search algorithm.
    /// @param searcher The unique ptr to a search, must not be nullptr.
    void setupSearcher(std::unique_ptr<Searcher> searcher);
    /// @brief Setup a database storage instance to be used for searching.
    /// @param dbStorage The unique ptr to a dbStorage instance,
    ///     can be nullptr which means disable all usage of database.
    void setupDatabase(std::unique_ptr<Database::DBStorage> dbStorage);
    /// Setup evaluator maker for future evaluator creation.
    void setupEvaluator(std::function<EvaluatorMaker> evaluatorMaker);
    /// Start multi-threaded thinking for the given position.
    /// @param board The position to start searching.
    /// @param options Options of this search.
    /// @param inPonder If true, it is considered as pondering mode. No message will be shown.
    /// @param onStop Function to be called (in main thread) when search is finished or interrupted.
    /// @note This is a non-blocking function. It returns immediately after starting all threads.
    void startThinking(const Board          &board,
                       const SearchOptions  &options,
                       bool                  inPonder = false,
                       std::function<void()> onStop   = nullptr);
    /// Notify all threads to stop thinking immediately.
    void stopThinking() { terminate.store(true, std::memory_order_relaxed); }
    /// Clear all threads state, searcher state and thread pool state for a new game.
    void clear(bool clearAllMemory);

    MainSearchThread    *main() const { return static_cast<MainSearchThread *>(front().get()); }
    Searcher            *searcher() const { return searcherPtr.get(); }
    Database::DBStorage *dbStorage() const { return dbStoragePtr.get(); }
    bool                 isTerminating() const { return terminate.load(std::memory_order_relaxed); }
    uint64_t             nodesSearched() const { return sum(&SearchThread::numNodes); }

    ThreadPool();
    ~ThreadPool();
};

template <typename SearchDataType>
inline SearchDataType *SearchThread::searchDataAs() const
{
    return static_cast<SearchDataType *>(searchData.get());
}

inline SearchOptions &SearchThread::options() const
{
    assert(threads.main());
    return threads.main()->searchOptions;
}

extern ThreadPool Threads;

}  // namespace Search<|MERGE_RESOLUTION|>--- conflicted
+++ resolved
@@ -76,12 +76,8 @@
     /// Instantiate a new search thread.
     /// @param id ID of the new search thread, starting from 0 for main thread.
     /// @param bindGroup Whether to bind this thread to a NUMA group.
-<<<<<<< HEAD
-    explicit SearchThread(ThreadPool &threadPool, uint32_t id, bool bindGroup);
-=======
     explicit SearchThread(ThreadPool &threadPool, uint32_t id);
     /// Start the thread loop. This should be called once after the thread is created.
->>>>>>> 4feb75a9
     void init(bool bindGroup);
     /// Destory this search thread. Search must be stopped before entering.
     virtual ~SearchThread();
